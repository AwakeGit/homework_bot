import os
import sys
import time
from http import HTTPStatus

import exceptions
import logging
<<<<<<< HEAD
from logging import Formatter
=======
from logging import Formatter, StreamHandler
>>>>>>> c64de854

import requests
import simplejson
import telegram
from dotenv import load_dotenv

load_dotenv()

PRACTICUM_TOKEN = os.getenv('PRACTICUM_TOKEN')
TELEGRAM_TOKEN = os.getenv('TELEGRAM_TOKEN')
TELEGRAM_CHAT_ID = os.getenv('TELEGRAM_CHAT_ID')

RETRY_PERIOD = 600
ENDPOINT = 'https://practicum.yandex.ru/api/user_api/homework_statuses/'
HEADERS = {'Authorization': f'OAuth {PRACTICUM_TOKEN}'}

HOMEWORK_VERDICTS = {
    'approved': 'Работа проверена: ревьюеру всё понравилось. Ура!',
    'reviewing': 'Работа взята на проверку ревьюером.',
    'rejected': 'Работа проверена: у ревьюера есть замечания.'
}

logging.basicConfig(
    level=logging.DEBUG,
    filename='main.log',
    format='%(asctime)s, %(levelname)s, %(message)s, %(name)s'
)

logger = logging.getLogger(__name__)
logger.setLevel(logging.DEBUG)
<<<<<<< HEAD
handler = logging.StreamHandler(stream=sys.stdout)
handler.setFormatter(Formatter(fmt='[%(asctime)s: %(levelname)s] %(message)s'))
logger.addHandler(handler)

# Переменные для повторяющихся сообщений
LIST_RECEIVED_MESSAGE = 'Список работ получен.'
ERROR_MESSAGE = 'Ошибка при обработке ответа API:'
SEND_ERROR_MESSAGE = 'Ошибка при отправке сообщения:'

=======
handler = StreamHandler(stream=sys.stdout)
handler.setFormatter(Formatter(fmt='[%(asctime)s: %(levelname)s] %(message)s'))
logger.addHandler(handler)

>>>>>>> c64de854

def check_tokens():
    """Проверка наличия всех токенов."""
    tokens = {
<<<<<<< HEAD
        'PRACTICUM_TOKEN': PRACTICUM_TOKEN,
        'TELEGRAM_TOKEN': TELEGRAM_TOKEN,
        'TELEGRAM_CHAT_ID': TELEGRAM_CHAT_ID
=======
        "PRACTICUM_TOKEN": PRACTICUM_TOKEN,
        "TELEGRAM_TOKEN": TELEGRAM_TOKEN,
        "TELEGRAM_CHAT_ID": TELEGRAM_CHAT_ID
>>>>>>> c64de854
    }

    for token_name, token_value in tokens.items():
        if not token_value:
            logger.critical(f'Отсутствует токен: "{token_name}"')
            return False

    return True


def send_message(bot, message):
<<<<<<< HEAD
    """Отправка сообщения в TG и возврат статуса успешной отправки."""
    try:
        bot.send_message(TELEGRAM_CHAT_ID, message)
        logger.debug('Сообщение успешно отправлено в чат')
        return True
    except telegram.error.TelegramError as error:
        error_message = f'Сбой при отправке сообщения в чат - {error}'
        logger.error(error_message)
        return False
=======
    """Отправка сообщения в TG."""
    try:
        bot.send_message(TELEGRAM_CHAT_ID, message)
        logger.debug('Сообщение успешно отправлено в чат')
    except telegram.error.TelegramError as error:
        error_message = f'Сбой при отправке сообщения в чат - {error}'
        logger.error(error_message)
        raise exceptions.SendMessageException(error_message)
>>>>>>> c64de854


def get_api_answer(timestamp):
    """Делает запрос к API яндекса."""
    payload = {'from_date': timestamp}
    try:
        homework_statuses = requests.get(
            ENDPOINT,
            headers=HEADERS,
            params=payload,
        )
    except requests.exceptions.RequestException as error:
        raise exceptions.EndpointError(f'Ошибка при запросе к API: {error}')
    if homework_statuses.status_code != HTTPStatus.OK:
        raise exceptions.StatusCodeException(
            'HTTP статус ответа API != 200'
        )
    try:
        return homework_statuses.json()
    except simplejson.errors.JSONDecodeError as error:
        raise exceptions.JsonError(
            f'Невозможно получить данные в JSON: {error}'
        ) from None


def check_response(response):
    """Проверяет ответ API на соответствие документации."""
    if not isinstance(response, dict):
        raise TypeError('response не соответствует документации')

    required_keys = {'homeworks', 'current_date'}
    for key in required_keys:
        if key not in response:
            raise KeyError(f'Отсутствует ключ {key}')

    if not isinstance(response['homeworks'], list):
        raise TypeError('Данные переданы не в виде списка')

    homeworks = response.get('homeworks')
    if not homeworks:
        raise IndexError('Список с домашними работами пуст')

    return homeworks


def parse_status(homework):
    """Извлекает статус домашней работы."""
    homework_name = homework.get('homework_name')
    hw_status = homework.get('status')

    if not homework_name:
        raise KeyError('Отсутствует ключ "homework_name"')

    verdict = HOMEWORK_VERDICTS.get(hw_status)

    if verdict is None:
        raise KeyError('Статуса нет в словаре вердиктов')

    return f'Изменился статус проверки работы "{homework_name}". {verdict}'


def main():
    """Основная логика работы бота."""
    if not check_tokens():
        return
    bot = telegram.Bot(token=TELEGRAM_TOKEN)
    timestamp = int(time.time())
<<<<<<< HEAD
    list_received_message = 'Список работ получен.'
=======
    first_status = ''
    error_message = ''
>>>>>>> c64de854

    while True:
        try:
            response = get_api_answer(timestamp)
            check_response(response)
<<<<<<< HEAD
            logger.info(list_received_message)
            new_status = parse_status(response['homeworks'][0])

            if new_status != first_status:
                sent_successfully = send_message(bot, new_status)

                # Добавляем сообщение в отправленные только при успешной отправке
                if sent_successfully:
                    first_status = new_status

            first_status = new_status
        except KeyError as key_error:
            error_message = f'Ошибка при обработке ответа API: {key_error}'
            logger.error(error_message)
            send_message(bot, error_message)
=======
            logging.info('Список работ получен.')
            new_status = parse_status(response['homeworks'][0])

            if new_status != first_status:
                send_message(bot, new_status)

            first_status = new_status
        except KeyError as key_error:
            logging.error(f'Ошибка при обработке ответа API: {key_error}')
            send_message(bot, f'Ошибка при обработке ответа API: {key_error}')
        except exceptions.SendMessageException as send_error:
            logging.error(f'Ошибка при отправке сообщения: {send_error}')
        except Exception as error:
            message = f'Сбой в работе программы: {error}'
            logging.error(message)

            if message != error_message:
                send_message(bot, message)

            error_message = message
        finally:
            timestamp = response.get('current_date', timestamp)
            time.sleep(RETRY_PERIOD)
>>>>>>> c64de854


if __name__ == '__main__':
    main()<|MERGE_RESOLUTION|>--- conflicted
+++ resolved
@@ -1,30 +1,16 @@
-import os
-import sys
-import time
-from http import HTTPStatus
-
-import exceptions
-import logging
-<<<<<<< HEAD
-from logging import Formatter
-=======
-from logging import Formatter, StreamHandler
->>>>>>> c64de854
-
-import requests
-import simplejson
-import telegram
-from dotenv import load_dotenv
+...
 
 load_dotenv()
 
-PRACTICUM_TOKEN = os.getenv('PRACTICUM_TOKEN')
-TELEGRAM_TOKEN = os.getenv('TELEGRAM_TOKEN')
-TELEGRAM_CHAT_ID = os.getenv('TELEGRAM_CHAT_ID')
+
+PRACTICUM_TOKEN = ...
+TELEGRAM_TOKEN = ...
+TELEGRAM_CHAT_ID = ...
 
 RETRY_PERIOD = 600
 ENDPOINT = 'https://practicum.yandex.ru/api/user_api/homework_statuses/'
 HEADERS = {'Authorization': f'OAuth {PRACTICUM_TOKEN}'}
+
 
 HOMEWORK_VERDICTS = {
     'approved': 'Работа проверена: ревьюеру всё понравилось. Ура!',
@@ -32,193 +18,48 @@
     'rejected': 'Работа проверена: у ревьюера есть замечания.'
 }
 
-logging.basicConfig(
-    level=logging.DEBUG,
-    filename='main.log',
-    format='%(asctime)s, %(levelname)s, %(message)s, %(name)s'
-)
-
-logger = logging.getLogger(__name__)
-logger.setLevel(logging.DEBUG)
-<<<<<<< HEAD
-handler = logging.StreamHandler(stream=sys.stdout)
-handler.setFormatter(Formatter(fmt='[%(asctime)s: %(levelname)s] %(message)s'))
-logger.addHandler(handler)
-
-# Переменные для повторяющихся сообщений
-LIST_RECEIVED_MESSAGE = 'Список работ получен.'
-ERROR_MESSAGE = 'Ошибка при обработке ответа API:'
-SEND_ERROR_MESSAGE = 'Ошибка при отправке сообщения:'
-
-=======
-handler = StreamHandler(stream=sys.stdout)
-handler.setFormatter(Formatter(fmt='[%(asctime)s: %(levelname)s] %(message)s'))
-logger.addHandler(handler)
-
->>>>>>> c64de854
 
 def check_tokens():
-    """Проверка наличия всех токенов."""
-    tokens = {
-<<<<<<< HEAD
-        'PRACTICUM_TOKEN': PRACTICUM_TOKEN,
-        'TELEGRAM_TOKEN': TELEGRAM_TOKEN,
-        'TELEGRAM_CHAT_ID': TELEGRAM_CHAT_ID
-=======
-        "PRACTICUM_TOKEN": PRACTICUM_TOKEN,
-        "TELEGRAM_TOKEN": TELEGRAM_TOKEN,
-        "TELEGRAM_CHAT_ID": TELEGRAM_CHAT_ID
->>>>>>> c64de854
-    }
-
-    for token_name, token_value in tokens.items():
-        if not token_value:
-            logger.critical(f'Отсутствует токен: "{token_name}"')
-            return False
-
-    return True
+    ...
 
 
 def send_message(bot, message):
-<<<<<<< HEAD
-    """Отправка сообщения в TG и возврат статуса успешной отправки."""
-    try:
-        bot.send_message(TELEGRAM_CHAT_ID, message)
-        logger.debug('Сообщение успешно отправлено в чат')
-        return True
-    except telegram.error.TelegramError as error:
-        error_message = f'Сбой при отправке сообщения в чат - {error}'
-        logger.error(error_message)
-        return False
-=======
-    """Отправка сообщения в TG."""
-    try:
-        bot.send_message(TELEGRAM_CHAT_ID, message)
-        logger.debug('Сообщение успешно отправлено в чат')
-    except telegram.error.TelegramError as error:
-        error_message = f'Сбой при отправке сообщения в чат - {error}'
-        logger.error(error_message)
-        raise exceptions.SendMessageException(error_message)
->>>>>>> c64de854
+    ...
 
 
 def get_api_answer(timestamp):
-    """Делает запрос к API яндекса."""
-    payload = {'from_date': timestamp}
-    try:
-        homework_statuses = requests.get(
-            ENDPOINT,
-            headers=HEADERS,
-            params=payload,
-        )
-    except requests.exceptions.RequestException as error:
-        raise exceptions.EndpointError(f'Ошибка при запросе к API: {error}')
-    if homework_statuses.status_code != HTTPStatus.OK:
-        raise exceptions.StatusCodeException(
-            'HTTP статус ответа API != 200'
-        )
-    try:
-        return homework_statuses.json()
-    except simplejson.errors.JSONDecodeError as error:
-        raise exceptions.JsonError(
-            f'Невозможно получить данные в JSON: {error}'
-        ) from None
+    ...
 
 
 def check_response(response):
-    """Проверяет ответ API на соответствие документации."""
-    if not isinstance(response, dict):
-        raise TypeError('response не соответствует документации')
-
-    required_keys = {'homeworks', 'current_date'}
-    for key in required_keys:
-        if key not in response:
-            raise KeyError(f'Отсутствует ключ {key}')
-
-    if not isinstance(response['homeworks'], list):
-        raise TypeError('Данные переданы не в виде списка')
-
-    homeworks = response.get('homeworks')
-    if not homeworks:
-        raise IndexError('Список с домашними работами пуст')
-
-    return homeworks
+    ...
 
 
 def parse_status(homework):
-    """Извлекает статус домашней работы."""
-    homework_name = homework.get('homework_name')
-    hw_status = homework.get('status')
-
-    if not homework_name:
-        raise KeyError('Отсутствует ключ "homework_name"')
-
-    verdict = HOMEWORK_VERDICTS.get(hw_status)
-
-    if verdict is None:
-        raise KeyError('Статуса нет в словаре вердиктов')
+    ...
 
     return f'Изменился статус проверки работы "{homework_name}". {verdict}'
 
 
 def main():
     """Основная логика работы бота."""
-    if not check_tokens():
-        return
+
+    ...
+
     bot = telegram.Bot(token=TELEGRAM_TOKEN)
     timestamp = int(time.time())
-<<<<<<< HEAD
-    list_received_message = 'Список работ получен.'
-=======
-    first_status = ''
-    error_message = ''
->>>>>>> c64de854
+
+    ...
 
     while True:
         try:
-            response = get_api_answer(timestamp)
-            check_response(response)
-<<<<<<< HEAD
-            logger.info(list_received_message)
-            new_status = parse_status(response['homeworks'][0])
 
-            if new_status != first_status:
-                sent_successfully = send_message(bot, new_status)
+            ...
 
-                # Добавляем сообщение в отправленные только при успешной отправке
-                if sent_successfully:
-                    first_status = new_status
-
-            first_status = new_status
-        except KeyError as key_error:
-            error_message = f'Ошибка при обработке ответа API: {key_error}'
-            logger.error(error_message)
-            send_message(bot, error_message)
-=======
-            logging.info('Список работ получен.')
-            new_status = parse_status(response['homeworks'][0])
-
-            if new_status != first_status:
-                send_message(bot, new_status)
-
-            first_status = new_status
-        except KeyError as key_error:
-            logging.error(f'Ошибка при обработке ответа API: {key_error}')
-            send_message(bot, f'Ошибка при обработке ответа API: {key_error}')
-        except exceptions.SendMessageException as send_error:
-            logging.error(f'Ошибка при отправке сообщения: {send_error}')
         except Exception as error:
             message = f'Сбой в работе программы: {error}'
-            logging.error(message)
-
-            if message != error_message:
-                send_message(bot, message)
-
-            error_message = message
-        finally:
-            timestamp = response.get('current_date', timestamp)
-            time.sleep(RETRY_PERIOD)
->>>>>>> c64de854
+            ...
+        ...
 
 
 if __name__ == '__main__':
